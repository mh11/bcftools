--- conflicted
+++ resolved
@@ -241,15 +241,9 @@
     }
     elsif ( !$$opts{redo_outputs} ) { failed($opts,$test,"$out_fname: $!"); return; }
 
-<<<<<<< HEAD
     if ( $exp ne $out )
     {
-        open(my $fh,'>',"$$opts{path}/$args{out}.new") or error("$$opts{path}/$args{out}.new");
-=======
-    if ( $exp ne $out ) 
-    { 
         open(my $fh,'>',"$out_fname.new") or error("$out_fname.new");
->>>>>>> 1be7d362
         print $fh $out;
         close($fh);
         if ( !-e $out_fname )
@@ -260,11 +254,7 @@
         }
         else
         {
-<<<<<<< HEAD
-            failed($opts,$test,"The outputs differ:\n\t\t$$opts{path}/$args{out}\n\t\t$$opts{path}/$args{out}.new");
-=======
             failed($opts,$test,"The outputs differ:\n\t\t$out_fname\n\t\t$out_fname.new"); 
->>>>>>> 1be7d362
         }
         return;
     }
